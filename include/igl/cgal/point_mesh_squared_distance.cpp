--- conflicted
+++ resolved
@@ -56,16 +56,13 @@
   // Must be triangles
   assert(F.cols() == 3);
 
-<<<<<<< HEAD
   // WTF ALERT!!!! 
   //
   // There's a bug in clang probably or at least in cgal. Without calling this
   // line (I guess invoking some compilation from <vector>), clang will vomit
   // errors inside CGAL.
   //
-=======
   // http://stackoverflow.com/questions/27748442/is-clangs-c11-support-reliable
->>>>>>> b4957ea3
   T.reserve(0);
 
   // Make list of cgal triangles
