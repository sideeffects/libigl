// This file is part of libigl, a simple c++ geometry processing library.
//
// Copyright (C) 2014 Christian Schüller <schuellchr@gmail.com>
//
// This Source Code Form is subject to the terms of the Mozilla Public License
// v. 2.0. If a copy of the MPL was not distributed with this file, You can
// obtain one at http://mozilla.org/MPL/2.0/.
#ifndef IGL_SERIALIZE_H
#define IGL_SERIALIZE_H

// -----------------------------------------------------------------------------
// Functions to save and load a serialization of fundamental c++ data types to
// and from a binary file. STL containers, Eigen matrix types and nested data
// structures are also supported. To serialize a user defined class implement
// the interface Serializable or SerializableBase.
//
// See also: xml/serialize_xml.h
// -----------------------------------------------------------------------------
// TODOs:
// * non-intrusive serialization example
// * arbitrary pointer graph structures
// * cross-platform compatibility (big-, little-endian)
// -----------------------------------------------------------------------------

// Known issues: This is not written in libigl-style so it isn't (easily)
// "dualized" into the static library. 
//

#include <type_traits>
#include <iostream>
#include <fstream>
#include <cstdint>
#include <numeric>
#include <vector>
#include <set>
#include <map>
#include <memory>
#include <cstdint>

#include <Eigen/Dense>
#include <Eigen/Sparse>

#include "igl_inline.h"

// non-intrusive serialization helper macros

#define SERIALIZE_TYPE(Type,Params) \
namespace igl { namespace serialization { \
  void _serialization(bool s,Type& obj,std::vector<char>& buffer) {Params} \
  void serialize(const Type& obj,std::vector<char>& buffer) { \
    _serialization(true,const_cast<Type&>(obj),buffer); \
    } \
  void deserialize(Type& obj,const std::vector<char>& buffer) { \
    _serialization(false,obj,const_cast<std::vector<char>&>(buffer)); \
    } \
}}

#define SERIALIZE_MEMBER(Object) ::igl::serializer(s,obj.##Object,std::string(#Object),buffer);
#define SERIALIZE_MEMBER_NAME(Object,Name) ::igl::serializer(s,obj.##Object,std::string(Name),buffer);

namespace igl
{
  struct IndexedPointerBase;

  // Serializes the given object either to a file or to a provided buffer
  // Templates:
  //   T  type of the object to serialize
  // Inputs:
  //   obj        object to serialize
  //   objectName unique object name,used for the identification
  //   overwrite  set to true to overwrite an existing file
  //   filename   name of the file containing the serialization
  // Outputs:
  //   buffer     binary serialization
  //
  template <typename T>
  inline bool serialize(const T& obj,const std::string& filename);
  template <typename T>
  inline bool serialize(const T& obj,const std::string& objectName,const std::string& filename,bool overwrite = false);
  template <typename T>
  inline bool serialize(const T& obj,const std::string& objectName,std::vector<char>& buffer);
  template <typename T>
<<<<<<< HEAD
  IGL_INLINE bool serialize(const T& obj,const std::string& objectName,std::vector<char>& buffer,size_t offset,std::map<std::uintptr_t,IndexedPointerBase*>& memoryMap);
=======
  inline bool serialize(const T& obj,const std::string& objectName,std::vector<char>& buffer);
>>>>>>> c3c051a6

  // Deserializes the given data from a file or buffer back to the provided object
  //
  // Templates:
  //   T  type of the object to serialize
  // Inputs:
  //   buffer     binary serialization
  //   objectName unique object name, used for the identification
  //   filename   name of the file containing the serialization
  // Outputs:
  //   obj        object to load back serialization to
  //
  template <typename T>
  inline bool deserialize(T& obj,const std::string& filename);
  template <typename T>
  inline bool deserialize(T& obj,const std::string& objectName,const std::string& filename);
  template <typename T>
  inline bool deserialize(T& obj,const std::string& objectName,const std::vector<char>& buffer);

  // Wrapper to expose both, the de- and serialization as one function
  //
  template <typename T>
  inline bool serializer(bool serialize,T& obj,std::string& filename);
  template <typename T>
  inline bool serializer(bool serialize,T& obj,std::string& objectName,const std::string& filename,bool overwrite = false);
  template <typename T>
  inline bool serializer(bool serialize,T& obj,std::string& objectName,std::vector<char>& buffer);

  // User defined types have to either overload the function igl::serialization::serialize()
  // and igl::serialization::deserialize() for their type (non-intrusive serialization):
  //
  // namespace igl { namespace serialization 
  // {
  //   inline void serialize(const UserType& obj,std::vector<char>& buffer) {
  //     ::igl::serialize(obj.var,"var",buffer);
  //   }
  //     
  //   inline void deserialize(UserType& obj,const std::vector<char>& buffer) {
  //     ::igl::deserialize(obj.var,"var",buffer);
  //   }
  // }}
  //
  // or use this macro for convenience:
  //
  // SERIALIZE_TYPE(UserType,
  //   SERIALIZE_MEMBER(var)
  // )
  //
  // or to derive from the class Serializable and add their the members
  // in InitSerialization like the following:
  //
  // class UserType : public igl::Serializable {
  //
  //   int var;
  //
  //   void InitSerialization() {
  //     this->Add(var,"var");
  //   }
  // };

  // Base interface for user defined types
  struct SerializableBase
  {
    virtual void Serialize(std::vector<char>& buffer) const = 0;
    virtual void Deserialize(const std::vector<char>& buffer) = 0;
  };

  // Convenient interface for user defined types
  class Serializable: public SerializableBase
  {
  private:

    template <typename T>
    struct SerializationObject : public SerializableBase
    {
      bool Binary;
      std::string Name;
      std::unique_ptr<T> Object;

      void Serialize(std::vector<char>& buffer) const override {
        igl::serialize(*Object,Name,buffer);
      }

      void Deserialize(const std::vector<char>& buffer) override {
        igl::deserialize(*Object,Name,buffer);
      }
    };

    mutable bool initialized;
    mutable std::vector<SerializableBase*> objects;

  public:

    // Override this function to add your member variables which should be serialized
    inline virtual void InitSerialization() = 0;

    // Following functions can be overridden to handle the specific events.
    // Return false to prevent the de-/serialization of an object.
    inline virtual bool PreSerialization() const;
    inline virtual void PostSerialization() const;
    inline virtual bool PreDeserialization();
    inline virtual void PostDeserialization();

    // Default implementation of SerializableBase interface
    inline void Serialize(std::vector<char>& buffer) const override final;
    inline void Deserialize(const std::vector<char>& buffer) override final;

    // Default constructor, destructor, assignment and copy constructor
    inline Serializable();
    inline Serializable(const Serializable& obj);
    inline ~Serializable();
    inline Serializable& operator=(const Serializable& obj);

    // Use this function to add your variables which should be serialized
    template <typename T>
    inline void Add(T& obj,std::string name,bool binary = false);
  };

  // structure for pointer handling
  struct IndexedPointerBase
  {
    enum { BEGIN,END } Type;
    size_t Index;
  };
  template<typename T>
  struct IndexedPointer: public IndexedPointerBase
  {
    const T* Object;
  };

  // internal functions
  namespace serialization
  {
    // compile time type checks
    template <typename T>
    struct is_stl_container { static const bool value = false; };
    template <typename T1,typename T2>
    struct is_stl_container<std::pair<T1,T2> > { static const bool value = true; };
    template <typename T1,typename T2>
    struct is_stl_container<std::vector<T1,T2> > { static const bool value = true; };
    template <typename T>
    struct is_stl_container<std::set<T> > { static const bool value = true; };
    template <typename T1,typename T2>
    struct is_stl_container<std::map<T1,T2> > { static const bool value = true; };

    template <typename T>
    struct is_eigen_type { static const bool value = false; };
    template <typename T,int R,int C,int P,int MR,int MC>
    struct is_eigen_type<Eigen::Matrix<T,R,C,P,MR,MC> > { static const bool value = true; };
    template <typename T,int P,typename I>
    struct is_eigen_type<Eigen::SparseMatrix<T,P,I> > { static const bool value = true; };

    template <typename T>
    struct is_smart_ptr { static const bool value = false; };
    template <typename T>
    struct is_smart_ptr<std::shared_ptr<T> > { static const bool value = true; };
    template <typename T>
    struct is_smart_ptr<std::unique_ptr<T> > { static const bool value = true; };
    template <typename T>
    struct is_smart_ptr<std::weak_ptr<T> > { static const bool value = true; };

    template <typename T>
    struct is_serializable {
      static const bool value = std::is_fundamental<T>::value || std::is_same<std::string,T>::value || std::is_base_of<SerializableBase,T>::value
        || is_stl_container<T>::value || is_eigen_type<T>::value || std::is_pointer<T>::value || serialization::is_smart_ptr<T>::value;
    };

    // non serializable types
    template <typename T>
    inline typename std::enable_if<!is_serializable<T>::value,size_t>::type getByteSize(const T& obj);
    template <typename T>
<<<<<<< HEAD
    IGL_INLINE typename std::enable_if<!is_serializable<T>::value>::type serialize(const T& obj,std::vector<char>& buffer,std::vector<char>::iterator& iter,std::map<std::uintptr_t,IndexedPointerBase*>& memoryMap);
=======
    inline typename std::enable_if<!is_serializable<T>::value>::type serialize(const T& obj,std::vector<char>& buffer,std::vector<char>::iterator& iter);
>>>>>>> c3c051a6
    template <typename T>
    inline typename std::enable_if<!is_serializable<T>::value>::type deserialize(T& obj,std::vector<char>::const_iterator& iter);

    // fundamental types
    template <typename T>
    inline typename std::enable_if<std::is_fundamental<T>::value,size_t>::type getByteSize(const T& obj);
    template <typename T>
<<<<<<< HEAD
    IGL_INLINE typename std::enable_if<std::is_fundamental<T>::value>::type serialize(const T& obj,std::vector<char>& buffer,std::vector<char>::iterator& iter,std::map<std::uintptr_t,IndexedPointerBase*>& memoryMap);
=======
    inline typename std::enable_if<std::is_fundamental<T>::value>::type serialize(const T& obj,std::vector<char>& buffer,std::vector<char>::iterator& iter);
>>>>>>> c3c051a6
    template <typename T>
    inline typename std::enable_if<std::is_fundamental<T>::value>::type deserialize(T& obj,std::vector<char>::const_iterator& iter);

    // std::string
<<<<<<< HEAD
    IGL_INLINE size_t getByteSize(const std::string& obj);
    IGL_INLINE void serialize(const std::string& obj,std::vector<char>& buffer,std::vector<char>::iterator& iter,std::map<std::uintptr_t,IndexedPointerBase*>& memoryMap);
    IGL_INLINE void deserialize(std::string& obj,std::vector<char>::const_iterator& iter);
=======
    inline size_t getByteSize(const std::string& obj);
    inline void serialize(const std::string& obj,std::vector<char>& buffer,std::vector<char>::iterator& iter);
    inline void deserialize(std::string& obj,std::vector<char>::const_iterator& iter);
>>>>>>> c3c051a6

    // SerializableBase
    template <typename T>
    inline typename std::enable_if<std::is_base_of<SerializableBase,T>::value,size_t>::type getByteSize(const T& obj);
    template <typename T>
<<<<<<< HEAD
    IGL_INLINE typename std::enable_if<std::is_base_of<SerializableBase,T>::value>::type serialize(const T& obj,std::vector<char>& buffer,std::vector<char>::iterator& iter,std::map<std::uintptr_t,IndexedPointerBase*>& memoryMap);
=======
    inline typename std::enable_if<std::is_base_of<SerializableBase,T>::value>::type serialize(const T& obj,std::vector<char>& buffer,std::vector<char>::iterator& iter);
>>>>>>> c3c051a6
    template <typename T>
    inline typename std::enable_if<std::is_base_of<SerializableBase,T>::value>::type deserialize(T& obj,std::vector<char>::const_iterator& iter);    

    // stl containers
    // std::pair
    template <typename T1,typename T2>
    inline size_t getByteSize(const std::pair<T1,T2>& obj);
    template <typename T1,typename T2>
<<<<<<< HEAD
    IGL_INLINE void serialize(const std::pair<T1,T2>& obj,std::vector<char>& buffer,std::vector<char>::iterator& iter,std::map<std::uintptr_t,IndexedPointerBase*>& memoryMap);
=======
    inline void serialize(const std::pair<T1,T2>& obj,std::vector<char>& buffer,std::vector<char>::iterator& iter);
>>>>>>> c3c051a6
    template <typename T1,typename T2>
    inline void deserialize(std::pair<T1,T2>& obj,std::vector<char>::const_iterator& iter);

    // std::vector
    template <typename T1,typename T2>
    inline size_t getByteSize(const std::vector<T1,T2>& obj);
    template <typename T1,typename T2>
<<<<<<< HEAD
    IGL_INLINE void serialize(const std::vector<T1,T2>& obj,std::vector<char>& buffer,std::vector<char>::iterator& iter,std::map<std::uintptr_t,IndexedPointerBase*>& memoryMap);
=======
    inline void serialize(const std::vector<T1,T2>& obj,std::vector<char>& buffer,std::vector<char>::iterator& iter);
>>>>>>> c3c051a6
    template <typename T1,typename T2>
    inline void deserialize(std::vector<T1,T2>& obj,std::vector<char>::const_iterator& iter);
    template <typename T2>
    inline void deserialize(std::vector<bool,T2>& obj,std::vector<char>::const_iterator& iter);

    // std::set
    template <typename T>
    inline size_t getByteSize(const std::set<T>& obj);
    template <typename T>
<<<<<<< HEAD
    IGL_INLINE void serialize(const std::set<T>& obj,std::vector<char>& buffer,std::vector<char>::iterator& iter,std::map<std::uintptr_t,IndexedPointerBase*>& memoryMap);
=======
    inline void serialize(const std::set<T>& obj,std::vector<char>& buffer,std::vector<char>::iterator& iter);
>>>>>>> c3c051a6
    template <typename T>
    inline void deserialize(std::set<T>& obj,std::vector<char>::const_iterator& iter);

    // std::map
    template <typename T1,typename T2>
    inline size_t getByteSize(const std::map<T1,T2>& obj);
    template <typename T1,typename T2>
<<<<<<< HEAD
    IGL_INLINE void serialize(const std::map<T1,T2>& obj,std::vector<char>& buffer,std::vector<char>::iterator& iter,std::map<std::uintptr_t,IndexedPointerBase*>& memoryMap);
=======
    inline void serialize(const std::map<T1,T2>& obj,std::vector<char>& buffer,std::vector<char>::iterator& iter);
>>>>>>> c3c051a6
    template <typename T1,typename T2>
    inline void deserialize(std::map<T1,T2>& obj,std::vector<char>::const_iterator& iter);

    // Eigen types
    template<typename T,int R,int C,int P,int MR,int MC>
    inline size_t getByteSize(const Eigen::Matrix<T,R,C,P,MR,MC>& obj);
    template<typename T,int R,int C,int P,int MR,int MC>
<<<<<<< HEAD
    IGL_INLINE void serialize(const Eigen::Matrix<T,R,C,P,MR,MC>& obj,std::vector<char>& buffer,std::vector<char>::iterator& iter,std::map<std::uintptr_t,IndexedPointerBase*>& memoryMap);
=======
    inline void serialize(const Eigen::Matrix<T,R,C,P,MR,MC>& obj,std::vector<char>& buffer,std::vector<char>::iterator& iter);
>>>>>>> c3c051a6
    template<typename T,int R,int C,int P,int MR,int MC>
    inline void deserialize(Eigen::Matrix<T,R,C,P,MR,MC>& obj,std::vector<char>::const_iterator& iter);

    template<typename T,int P,typename I>
    inline size_t getByteSize(const Eigen::SparseMatrix<T,P,I>& obj);
    template<typename T,int P,typename I>
<<<<<<< HEAD
    IGL_INLINE void serialize(const Eigen::SparseMatrix<T,P,I>& obj,std::vector<char>& buffer,std::vector<char>::iterator& iter,std::map<std::uintptr_t,IndexedPointerBase*>& memoryMap);
=======
    inline void serialize(const Eigen::SparseMatrix<T,P,I>& obj,std::vector<char>& buffer,std::vector<char>::iterator& iter);
>>>>>>> c3c051a6
    template<typename T,int P,typename I>
    inline void deserialize(Eigen::SparseMatrix<T,P,I>& obj,std::vector<char>::const_iterator& iter);

    // raw pointers
    template <typename T>
    inline typename std::enable_if<std::is_pointer<T>::value,size_t>::type getByteSize(const T& obj);
    template <typename T>
<<<<<<< HEAD
    IGL_INLINE typename std::enable_if<std::is_pointer<T>::value>::type serialize(const T& obj,std::vector<char>& buffer,std::vector<char>::iterator& iter,std::map<std::uintptr_t,IndexedPointerBase*>& memoryMap);
=======
    inline typename std::enable_if<std::is_pointer<T>::value>::type serialize(const T& obj,std::vector<char>& buffer,std::vector<char>::iterator& iter);
>>>>>>> c3c051a6
    template <typename T>
    inline typename std::enable_if<std::is_pointer<T>::value>::type deserialize(T& obj,std::vector<char>::const_iterator& iter);

    // std::shared_ptr and std::unique_ptr
    template <typename T>
    inline typename std::enable_if<serialization::is_smart_ptr<T>::value,size_t>::type getByteSize(const T& obj);
    template <typename T>
<<<<<<< HEAD
    IGL_INLINE typename std::enable_if<serialization::is_smart_ptr<T>::value>::type serialize(const T& obj,std::vector<char>& buffer,std::vector<char>::iterator& iter,std::map<std::uintptr_t,IndexedPointerBase*>& memoryMap);
=======
    inline typename std::enable_if<serialization::is_smart_ptr<T>::value>::type serialize(const T& obj,std::vector<char>& buffer,std::vector<char>::iterator& iter);
>>>>>>> c3c051a6
    template <template<typename> class T0, typename T1>
    inline typename std::enable_if<serialization::is_smart_ptr<T0<T1> >::value>::type deserialize(T0<T1>& obj,std::vector<char>::const_iterator& iter);

    // std::weak_ptr
    template <typename T>
    inline size_t getByteSize(const std::weak_ptr<T>& obj);
    template <typename T>
<<<<<<< HEAD
    IGL_INLINE void serialize(const std::weak_ptr<T>& obj,std::vector<char>& buffer,std::vector<char>::iterator& iter,std::map<std::uintptr_t,IndexedPointerBase*>& memoryMap);
=======
    inline void serialize(const std::weak_ptr<T>& obj,std::vector<char>& buffer,std::vector<char>::iterator& iter);
>>>>>>> c3c051a6
    template <typename T>
    inline void deserialize(std::weak_ptr<T>& obj,std::vector<char>::const_iterator& iter);

    // functions to overload for non-intrusive serialization
    template <typename T>
    inline void serialize(const T& obj,std::vector<char>& buffer);
    template <typename T>
    inline void deserialize(T& obj,const std::vector<char>& buffer);

    // helper functions
    template <typename T>
<<<<<<< HEAD
    IGL_INLINE void updateMemoryMap(T& obj,size_t size,std::map<std::uintptr_t,IndexedPointerBase*>& memoryMap);
=======
    inline void updateMemoryMap(T& obj,size_t size);
>>>>>>> c3c051a6
  }
}

// Always include inlines for these functions

// IMPLEMENTATION

namespace igl
{
  template <typename T>
  inline bool serialize(const T& obj,const std::string& filename)
  {
    return serialize(obj,"obj",filename,true);
  }

  template <typename T>
  inline bool serialize(const T& obj,const std::string& objectName,const std::string& filename,bool overwrite)
  {
    bool success = false;

    std::vector<char> buffer;

    std::ios_base::openmode mode = std::ios::out | std::ios::binary;

    if(overwrite)
      mode |= std::ios::trunc;
    else
      mode |= std::ios::app;

    std::ofstream file(filename.c_str(),mode);

    if(file.is_open())
    {
      serialize(obj,objectName,buffer);

      file.write(&buffer[0],buffer.size());

      file.close();

      success = true;
    }
    else
    {
      std::cerr << "serialization: file " << filename << " not found!" << std::endl;
    }

    return success;
  }

  template <typename T>
  inline bool serialize(const T& obj,const std::string& objectName,std::vector<char>& buffer)
  {
    // serialize object data
    size_t size = serialization::getByteSize(obj);
    std::vector<char> tmp(size);
    auto it = tmp.begin();
    serialization::serialize(obj,tmp,it);

    std::string objectType(typeid(obj).name());
    size_t newObjectSize = tmp.size();
    size_t newHeaderSize = serialization::getByteSize(objectName) + serialization::getByteSize(objectType) + sizeof(size_t);
    size_t curSize = buffer.size();
    size_t newSize = curSize + newHeaderSize + newObjectSize;

    buffer.resize(newSize);

    std::vector<char>::iterator iter = buffer.begin()+curSize;

    // serialize object header (name/type/size)
    serialization::serialize(objectName,buffer,iter);
    serialization::serialize(objectType,buffer,iter);
    serialization::serialize(newObjectSize,buffer,iter);

    // copy serialized data to buffer
    iter = std::copy(tmp.begin(),tmp.end(),iter);

    return true;
  }

  template <typename T>
  inline bool deserialize(T& obj,const std::string& filename)
  {
    return deserialize(obj,"obj",filename);
  }

  template <typename T>
  inline bool deserialize(T& obj,const std::string& objectName,const std::string& filename)
  {
    bool success = false;

    std::ifstream file(filename.c_str(),std::ios::binary);

    if(file.is_open())
    {
      file.seekg(0,std::ios::end);
      std::streamoff size = file.tellg();
      file.seekg(0,std::ios::beg);

      std::vector<char> buffer(size);
      file.read(&buffer[0],size);

      deserialize(obj,objectName,buffer);
      file.close();

      success = true;
    }
    else
    {
      std::cerr << "serialization: file " << filename << " not found!" << std::endl;
    }

    return success;
  }

  template <typename T>
  inline bool deserialize(T& obj,const std::string& objectName,const std::vector<char>& buffer)
  {
    bool success = false;

    // find suitable object header
    auto objectIter = buffer.cend();
    auto iter = buffer.cbegin();
    while(iter != buffer.end())
    {
      std::string name;
      std::string type;
      size_t size;
      serialization::deserialize(name,iter);
      serialization::deserialize(type,iter);
      serialization::deserialize(size,iter);

      if(name == objectName && type == typeid(obj).name())
      {
        objectIter = iter;
        //break; // find first suitable object header
      }

      iter+=size;
    }

    if(objectIter != buffer.end())
    {
      serialization::deserialize(obj,objectIter);
      success = true;
    }
    else
    {
      obj = T();
    }

    return success;
  }

  // Wrapper function which combines both, de- and serialization
  template <typename T>
  inline bool serializer(bool s,T& obj,std::string& filename)
  {
    return s ? serialize(obj,filename) : deserialize(obj,filename);
  }

  template <typename T>
  inline bool serializer(bool s,T& obj,std::string& objectName,const std::string& filename,bool overwrite)
  {
    return s ? serialize(obj,objectName,filename,overwrite) : deserialize(obj,objectName,filename);
  }

  template <typename T>
  inline bool serializer(bool s,T& obj,std::string& objectName,std::vector<char>& buffer)
  {
    return s ? serialize(obj,objectName,buffer) : deserialize(obj,objectName,buffer);
  }

  inline bool Serializable::PreSerialization() const
  {
    return true;
  }

  inline void Serializable::PostSerialization() const
  {
  }

  inline bool Serializable::PreDeserialization()
  {
    return true;
  }

  inline void Serializable::PostDeserialization()
  {
  }

  inline void Serializable::Serialize(std::vector<char>& buffer) const
  {
    if(this->PreSerialization())
    {
      if(initialized == false)
      {
        objects.clear();
        (const_cast<Serializable*>(this))->InitSerialization();
        initialized = true;
      }

      for(const auto& v : objects)
      {
        v->Serialize(buffer);
      }

      this->PostSerialization();
    }
  }

  inline void Serializable::Deserialize(const std::vector<char>& buffer)
  {
    if(this->PreDeserialization())
    {
      if(initialized == false)
      {
        objects.clear();
        (const_cast<Serializable*>(this))->InitSerialization();
        initialized = true;
      }

      for(auto& v : objects)
      {
        v->Deserialize(buffer);
      }

      this->PostDeserialization();
    }
  }

  inline Serializable::Serializable()
  {
    initialized = false;
  }

  inline Serializable::Serializable(const Serializable& obj)
  {
    initialized = false;
    objects.clear();
  }

  inline Serializable::~Serializable()
  {
    initialized = false;
    objects.clear();
  }

  inline Serializable& Serializable::operator=(const Serializable& obj)
  {
    if(this != &obj)
    {
      if(initialized)
      {
        initialized = false;
        objects.clear();
      }
    }
    return *this;
  }

  template <typename T>
  inline void Serializable::Add(T& obj,std::string name,bool binary)
  {
    auto object = new SerializationObject<T>();
    object->Binary = binary;
    object->Name = name;
    object->Object = std::unique_ptr<T>(&obj);

    objects.push_back(object);
  }

  namespace serialization
  {
    // not serializable
    template <typename T>
    inline typename std::enable_if<!is_serializable<T>::value,size_t>::type getByteSize(const T& obj)
    {
      return sizeof(std::vector<char>::size_type);
    }

    template <typename T>
    inline typename std::enable_if<!is_serializable<T>::value>::type serialize(const T& obj,std::vector<char>& buffer,std::vector<char>::iterator& iter)
    {
      // data
      std::vector<char> tmp;
      serialize(obj,tmp);

      // size
      size_t size = buffer.size();
      serialization::serialize(tmp.size(),buffer,iter);
      size_t cur = iter - buffer.begin();

      buffer.resize(size+tmp.size());
      iter = buffer.begin()+cur;
      iter = std::copy(tmp.begin(),tmp.end(),iter);
    }

    template <typename T>
    inline typename std::enable_if<!is_serializable<T>::value>::type deserialize(T& obj,std::vector<char>::const_iterator& iter)
    {
      std::vector<char>::size_type size;
      serialization::deserialize(size,iter);

      std::vector<char> tmp;
      tmp.resize(size);
      std::copy(iter,iter+size,tmp.begin());

      deserialize(obj,tmp);
      iter += size;
    }

    // fundamental types

    template <typename T>
    inline typename std::enable_if<std::is_fundamental<T>::value,size_t>::type getByteSize(const T& obj)
    {
      return sizeof(T);
    }

    template <typename T>
    inline typename std::enable_if<std::is_fundamental<T>::value>::type serialize(const T& obj,std::vector<char>& buffer,std::vector<char>::iterator& iter)
    {
      //serialization::updateMemoryMap(obj,sizeof(T));
      const uint8_t* ptr = reinterpret_cast<const uint8_t*>(&obj);
      iter = std::copy(ptr,ptr+sizeof(T),iter);
    }

    template <typename T>
    inline typename std::enable_if<std::is_fundamental<T>::value>::type deserialize(T& obj,std::vector<char>::const_iterator& iter)
    {
      uint8_t* ptr = reinterpret_cast<uint8_t*>(&obj);
      std::copy(iter,iter+sizeof(T),ptr);
      iter += sizeof(T);
    }

    // std::string

    inline size_t getByteSize(const std::string& obj)
    {
      return getByteSize(obj.length())+obj.length()*sizeof(uint8_t);
    }

    inline void serialize(const std::string& obj,std::vector<char>& buffer,std::vector<char>::iterator& iter)
    {
      serialization::serialize(obj.length(),buffer,iter);
      for(const auto& cur : obj)
      {
        serialization::serialize(cur,buffer,iter);
      }
    }

    inline void deserialize(std::string& obj,std::vector<char>::const_iterator& iter)
    {
      size_t size;
      serialization::deserialize(size,iter);

      std::string str(size,'\0');
      for(size_t i=0; i<size; ++i)
      {
        serialization::deserialize(str.at(i),iter);
      }

      obj = str;
    }

    // SerializableBase

    template <typename T>
    inline typename std::enable_if<std::is_base_of<SerializableBase,T>::value,size_t>::type getByteSize(const T& obj)
    {
      return sizeof(std::vector<char>::size_type);
    }

    template <typename T>
    inline typename std::enable_if<std::is_base_of<SerializableBase,T>::value>::type serialize(const T& obj,std::vector<char>& buffer,std::vector<char>::iterator& iter)
    {
      // data
      std::vector<char> tmp;
      obj.Serialize(tmp);

      // size
      size_t size = buffer.size();
      serialization::serialize(tmp.size(),buffer,iter);
      size_t cur = iter - buffer.begin();

      buffer.resize(size+tmp.size());
      iter = buffer.begin()+cur;
      iter = std::copy(tmp.begin(),tmp.end(),iter);
    }

    template <typename T>
    inline typename std::enable_if<std::is_base_of<SerializableBase,T>::value>::type deserialize(T& obj,std::vector<char>::const_iterator& iter)
    {
      std::vector<char>::size_type size;
      serialization::deserialize(size,iter);

      std::vector<char> tmp;
      tmp.resize(size);
      std::copy(iter,iter+size,tmp.begin());

      obj.Deserialize(tmp);
      iter += size;
    }

    // STL containers

    // std::pair

    template <typename T1,typename T2>
    inline size_t getByteSize(const std::pair<T1,T2>& obj)
    {
      return getByteSize(obj.first)+getByteSize(obj.second);
    }

    template <typename T1,typename T2>
    inline void serialize(const std::pair<T1,T2>& obj,std::vector<char>& buffer,std::vector<char>::iterator& iter)
    {
      serialization::serialize(obj.first,buffer,iter);
      serialization::serialize(obj.second,buffer,iter);
    }

    template <typename T1,typename T2>
    inline void deserialize(std::pair<T1,T2>& obj,std::vector<char>::const_iterator& iter)
    {
      serialization::deserialize(obj.first,iter);
      serialization::deserialize(obj.second,iter);
    }

    // std::vector

    template <typename T1,typename T2>
    inline size_t getByteSize(const std::vector<T1,T2>& obj)
    {
      return std::accumulate(obj.begin(),obj.end(),sizeof(size_t),[](const size_t& acc,const T1& cur) { return acc+getByteSize(cur); });
    }

    template <typename T1,typename T2>
    inline void serialize(const std::vector<T1,T2>& obj,std::vector<char>& buffer,std::vector<char>::iterator& iter)
    {
      size_t size = obj.size();
      serialization::serialize(size,buffer,iter);
      for(const T1& cur : obj)
      {
        serialization::serialize(cur,buffer,iter);
      }
    }

    template <typename T1,typename T2>
    inline void deserialize(std::vector<T1,T2>& obj,std::vector<char>::const_iterator& iter)
    {
      size_t size;
      serialization::deserialize(size,iter);

      obj.resize(size);
      for(T1& v : obj)
      {
        serialization::deserialize(v,iter);
      }
    }

    template <typename T2>
    inline void deserialize(std::vector<bool,T2>& obj,std::vector<char>::const_iterator& iter)
    {
      size_t size;
      serialization::deserialize(size,iter);

      obj.resize(size);
      for(int i=0;i<obj.size();i++)
      {
        bool val;
        serialization::deserialize(val,iter);
        obj[i] = val;
      }
    }

    //std::set

    template <typename T>
    inline size_t getByteSize(const std::set<T>& obj)
    {
      return std::accumulate(obj.begin(),obj.end(),getByteSize(obj.size()),[](const size_t& acc,const T& cur) { return acc+getByteSize(cur); });
    }

    template <typename T>
    inline void serialize(const std::set<T>& obj,std::vector<char>& buffer,std::vector<char>::iterator& iter)
    {
      serialization::serialize(obj.size(),buffer,iter);
      for(const T& cur : obj)
      {
        serialization::serialize(cur,buffer,iter);
      }
    }

    template <typename T>
    inline void deserialize(std::set<T>& obj,std::vector<char>::const_iterator& iter)
    {
      size_t size;
      serialization::deserialize(size,iter);

      obj.clear();
      for(size_t i=0; i<size; ++i)
      {
        T val;
        serialization::deserialize(val,iter);
        obj.insert(val);
      }
    }

    // std::map

    template <typename T1,typename T2>
    inline size_t getByteSize(const std::map<T1,T2>& obj)
    {
      return std::accumulate(obj.begin(),obj.end(),sizeof(size_t),[](const size_t& acc,const std::pair<T1,T2>& cur) { return acc+getByteSize(cur); });
    }

    template <typename T1,typename T2>
    inline void serialize(const std::map<T1,T2>& obj,std::vector<char>& buffer,std::vector<char>::iterator& iter)
    {
      serialization::serialize(obj.size(),buffer,iter);
      for(const auto& cur : obj)
      {
        serialization::serialize(cur,buffer,iter);
      }
    }

    template <typename T1,typename T2>
    inline void deserialize(std::map<T1,T2>& obj,std::vector<char>::const_iterator& iter)
    {
      size_t size;
      serialization::deserialize(size,iter);

      obj.clear();
      for(size_t i=0; i<size; ++i)
      {
        std::pair<T1,T2> pair;
        serialization::deserialize(pair,iter);
        obj.insert(pair);
      }
    }

    // Eigen types
    template<typename T,int R,int C,int P,int MR,int MC>
    inline size_t getByteSize(const Eigen::Matrix<T,R,C,P,MR,MC>& obj)
    {
      // space for numbers of rows,cols and data
      return 2*sizeof(typename Eigen::Matrix<T,R,C,P,MR,MC>::Index)+sizeof(T)*obj.rows()*obj.cols();
    }

    template<typename T,int R,int C,int P,int MR,int MC>
    inline void serialize(const Eigen::Matrix<T,R,C,P,MR,MC>& obj,std::vector<char>& buffer,std::vector<char>::iterator& iter)
    {
      serialization::serialize(obj.rows(),buffer,iter);
      serialization::serialize(obj.cols(),buffer,iter);
      size_t size = sizeof(T)*obj.rows()*obj.cols();
      auto ptr = reinterpret_cast<const uint8_t*>(obj.data());
      iter = std::copy(ptr,ptr+size,iter);
    }

    template<typename T,int R,int C,int P,int MR,int MC>
    inline void deserialize(Eigen::Matrix<T,R,C,P,MR,MC>& obj,std::vector<char>::const_iterator& iter)
    {
      typename Eigen::Matrix<T,R,C,P,MR,MC>::Index rows,cols;
      serialization::deserialize(rows,iter);
      serialization::deserialize(cols,iter);
      size_t size = sizeof(T)*rows*cols;
      obj.resize(rows,cols);
      auto ptr = reinterpret_cast<uint8_t*>(obj.data());
      std::copy(iter,iter+size,ptr);
      iter+=size;
    }

    template<typename T,int P,typename I>
    inline size_t getByteSize(const Eigen::SparseMatrix<T,P,I>& obj)
    {
      // space for numbers of rows,cols,nonZeros and tripplets with data (rowIdx,colIdx,value)
      size_t size = sizeof(typename Eigen::SparseMatrix<T,P,I>::Index);
      return 3*size+(sizeof(T)+2*size)*obj.nonZeros();
    }

    template<typename T,int P,typename I>
    inline void serialize(const Eigen::SparseMatrix<T,P,I>& obj,std::vector<char>& buffer,std::vector<char>::iterator& iter)
    {
      serialization::serialize(obj.rows(),buffer,iter);
      serialization::serialize(obj.cols(),buffer,iter);
      serialization::serialize(obj.nonZeros(),buffer,iter);

      for(int k=0;k<obj.outerSize();++k)
      {
        for(typename Eigen::SparseMatrix<T,P,I>::InnerIterator it(obj,k);it;++it)
        {
          serialization::serialize(it.row(),buffer,iter);
          serialization::serialize(it.col(),buffer,iter);
          serialization::serialize(it.value(),buffer,iter);
        }
      }
    }

    template<typename T,int P,typename I>
    inline void deserialize(Eigen::SparseMatrix<T,P,I>& obj,std::vector<char>::const_iterator& iter)
    {
      typename Eigen::SparseMatrix<T,P,I>::Index rows,cols,nonZeros;
      serialization::deserialize(rows,iter);
      serialization::deserialize(cols,iter);
      serialization::deserialize(nonZeros,iter);

      obj.resize(rows,cols);
      obj.setZero();

      std::vector<Eigen::Triplet<T,I> > triplets;
      for(int i=0;i<nonZeros;i++)
      {
        typename Eigen::SparseMatrix<T,P,I>::Index rowId,colId;
        serialization::deserialize(rowId,iter);
        serialization::deserialize(colId,iter);
        T value;
        serialization::deserialize(value,iter);
        triplets.push_back(Eigen::Triplet<T,I>(rowId,colId,value));
      }
      obj.setFromTriplets(triplets.begin(),triplets.end());
    }

    // pointers

    template <typename T>
    inline typename std::enable_if<std::is_pointer<T>::value,size_t>::type getByteSize(const T& obj)
    {
      size_t size = sizeof(bool);

      if(obj)
        size += getByteSize(*obj);

      return size;
    }

    template <typename T>
    inline typename std::enable_if<std::is_pointer<T>::value>::type serialize(const T& obj,std::vector<char>& buffer,std::vector<char>::iterator& iter)
    {
      serialization::serialize(obj == nullptr,buffer,iter);

      if(obj)
        serialization::serialize(*obj,buffer,iter);
    }

    template <typename T>
    inline typename std::enable_if<std::is_pointer<T>::value>::type deserialize(T& obj,std::vector<char>::const_iterator& iter)
    {
      bool isNullPtr;
      serialization::deserialize(isNullPtr,iter);

      if(isNullPtr)
      {
        if(obj)
        {
          std::cout << "serialization: possible memory leak in serialization for '" << typeid(obj).name() << "'" << std::endl;
          obj = nullptr;
        }
      }
      else
      {
        if(obj)
        {
          std::cout << "serialization: possible memory corruption in deserialization for '" << typeid(obj).name() << "'" << std::endl;
        }
        else
        {
          obj = new typename std::remove_pointer<T>::type();
        }
        serialization::deserialize(*obj,iter);
      }
    }

    // std::shared_ptr and std::unique_ptr

    template <typename T>
    inline typename std::enable_if<serialization::is_smart_ptr<T>::value,size_t>::type getByteSize(const T& obj)
    {
      return getByteSize(obj.get());
    }

    template <typename T>
    inline typename std::enable_if<serialization::is_smart_ptr<T>::value>::type serialize(const T& obj,std::vector<char>& buffer,std::vector<char>::iterator& iter)
    {
      serialize(obj.get(),buffer,iter);
    }

    template <template<typename> class T0,typename T1>
    inline typename std::enable_if<serialization::is_smart_ptr<T0<T1> >::value>::type deserialize(T0<T1>& obj,std::vector<char>::const_iterator& iter)
    {
      bool isNullPtr;
      serialization::deserialize(isNullPtr,iter);

      if(isNullPtr)
      {
        obj.reset();
      }
      else
      {
        obj = T0<T1>(new T1());
        serialization::deserialize(*obj,iter);
      }
    }

    // std::weak_ptr

    template <typename T>
    inline size_t getByteSize(const std::weak_ptr<T>& obj)
    {
      return sizeof(size_t);
    }

    template <typename T>
    inline void serialize(const std::weak_ptr<T>& obj,std::vector<char>& buffer,std::vector<char>::iterator& iter)
    {

    }

    template <typename T>
    inline void deserialize(std::weak_ptr<T>& obj,std::vector<char>::const_iterator& iter)
    {

    }

    // functions to overload for non-intrusive serialization
    template <typename T>
    inline void serialize(const T& obj,std::vector<char>& buffer)
    {
      std::cerr << typeid(obj).name() << " is not serializable: derive from igl::Serializable or overload the function igl::serialization::serialize(const T& obj,std::vector<char>& buffer)" << std::endl;
    }

    template <typename T>
    inline void deserialize(T& obj,const std::vector<char>& buffer)
    {
      std::cerr << typeid(obj).name() << " is not deserializable: derive from igl::Serializable or overload the function igl::serialization::deserialize(T& obj, const std::vector<char>& buffer)" << std::endl;
    }

    // helper functions

    template <typename T>
    inline void updateMemoryMap(T& obj,size_t size,std::map<std::uintptr_t,IndexedPointerBase*>& memoryMap)
    {
      // check if object is already serialized
      auto startPtr = new IndexedPointer<T>();
      startPtr->Object = &obj;
      auto startBasePtr = static_cast<IndexedPointerBase*>(startPtr);
      startBasePtr->Type = IndexedPointerBase::BEGIN;
      auto startAddress = reinterpret_cast<std::uintptr_t>(&obj);
      auto p = std::pair<std::uintptr_t,IndexedPointerBase*>(startAddress,startBasePtr);

      auto el = memoryMap.insert(p);
      auto iter = ++el.first; // next elememt
      if(el.second && (iter == memoryMap.end() || iter->second->Type != IndexedPointerBase::END))
      {
        // not yet serialized
        auto endPtr = new IndexedPointer<T>();
        auto endBasePtr = static_cast<IndexedPointerBase*>(endPtr);
        endBasePtr->Type = IndexedPointerBase::END;
        auto endAddress = reinterpret_cast<std::uintptr_t>(&obj) + size - 1;
        auto p = std::pair<std::uintptr_t,IndexedPointerBase*>(endAddress,endBasePtr);

        // insert end address
        memoryMap.insert(el.first,p);
      }
      else
      {
        // already serialized

        // remove inserted address
        memoryMap.erase(el.first);
      }
    }
  }
}

#endif<|MERGE_RESOLUTION|>--- conflicted
+++ resolved
@@ -17,9 +17,7 @@
 // See also: xml/serialize_xml.h
 // -----------------------------------------------------------------------------
 // TODOs:
-// * non-intrusive serialization example
 // * arbitrary pointer graph structures
-// * cross-platform compatibility (big-, little-endian)
 // -----------------------------------------------------------------------------
 
 // Known issues: This is not written in libigl-style so it isn't (easily)
@@ -80,11 +78,7 @@
   template <typename T>
   inline bool serialize(const T& obj,const std::string& objectName,std::vector<char>& buffer);
   template <typename T>
-<<<<<<< HEAD
-  IGL_INLINE bool serialize(const T& obj,const std::string& objectName,std::vector<char>& buffer,size_t offset,std::map<std::uintptr_t,IndexedPointerBase*>& memoryMap);
-=======
   inline bool serialize(const T& obj,const std::string& objectName,std::vector<char>& buffer);
->>>>>>> c3c051a6
 
   // Deserializes the given data from a file or buffer back to the provided object
   //
@@ -256,11 +250,7 @@
     template <typename T>
     inline typename std::enable_if<!is_serializable<T>::value,size_t>::type getByteSize(const T& obj);
     template <typename T>
-<<<<<<< HEAD
-    IGL_INLINE typename std::enable_if<!is_serializable<T>::value>::type serialize(const T& obj,std::vector<char>& buffer,std::vector<char>::iterator& iter,std::map<std::uintptr_t,IndexedPointerBase*>& memoryMap);
-=======
     inline typename std::enable_if<!is_serializable<T>::value>::type serialize(const T& obj,std::vector<char>& buffer,std::vector<char>::iterator& iter);
->>>>>>> c3c051a6
     template <typename T>
     inline typename std::enable_if<!is_serializable<T>::value>::type deserialize(T& obj,std::vector<char>::const_iterator& iter);
 
@@ -268,34 +258,20 @@
     template <typename T>
     inline typename std::enable_if<std::is_fundamental<T>::value,size_t>::type getByteSize(const T& obj);
     template <typename T>
-<<<<<<< HEAD
-    IGL_INLINE typename std::enable_if<std::is_fundamental<T>::value>::type serialize(const T& obj,std::vector<char>& buffer,std::vector<char>::iterator& iter,std::map<std::uintptr_t,IndexedPointerBase*>& memoryMap);
-=======
     inline typename std::enable_if<std::is_fundamental<T>::value>::type serialize(const T& obj,std::vector<char>& buffer,std::vector<char>::iterator& iter);
->>>>>>> c3c051a6
     template <typename T>
     inline typename std::enable_if<std::is_fundamental<T>::value>::type deserialize(T& obj,std::vector<char>::const_iterator& iter);
 
     // std::string
-<<<<<<< HEAD
-    IGL_INLINE size_t getByteSize(const std::string& obj);
-    IGL_INLINE void serialize(const std::string& obj,std::vector<char>& buffer,std::vector<char>::iterator& iter,std::map<std::uintptr_t,IndexedPointerBase*>& memoryMap);
-    IGL_INLINE void deserialize(std::string& obj,std::vector<char>::const_iterator& iter);
-=======
     inline size_t getByteSize(const std::string& obj);
     inline void serialize(const std::string& obj,std::vector<char>& buffer,std::vector<char>::iterator& iter);
     inline void deserialize(std::string& obj,std::vector<char>::const_iterator& iter);
->>>>>>> c3c051a6
 
     // SerializableBase
     template <typename T>
     inline typename std::enable_if<std::is_base_of<SerializableBase,T>::value,size_t>::type getByteSize(const T& obj);
     template <typename T>
-<<<<<<< HEAD
-    IGL_INLINE typename std::enable_if<std::is_base_of<SerializableBase,T>::value>::type serialize(const T& obj,std::vector<char>& buffer,std::vector<char>::iterator& iter,std::map<std::uintptr_t,IndexedPointerBase*>& memoryMap);
-=======
     inline typename std::enable_if<std::is_base_of<SerializableBase,T>::value>::type serialize(const T& obj,std::vector<char>& buffer,std::vector<char>::iterator& iter);
->>>>>>> c3c051a6
     template <typename T>
     inline typename std::enable_if<std::is_base_of<SerializableBase,T>::value>::type deserialize(T& obj,std::vector<char>::const_iterator& iter);    
 
@@ -304,11 +280,7 @@
     template <typename T1,typename T2>
     inline size_t getByteSize(const std::pair<T1,T2>& obj);
     template <typename T1,typename T2>
-<<<<<<< HEAD
-    IGL_INLINE void serialize(const std::pair<T1,T2>& obj,std::vector<char>& buffer,std::vector<char>::iterator& iter,std::map<std::uintptr_t,IndexedPointerBase*>& memoryMap);
-=======
     inline void serialize(const std::pair<T1,T2>& obj,std::vector<char>& buffer,std::vector<char>::iterator& iter);
->>>>>>> c3c051a6
     template <typename T1,typename T2>
     inline void deserialize(std::pair<T1,T2>& obj,std::vector<char>::const_iterator& iter);
 
@@ -316,11 +288,7 @@
     template <typename T1,typename T2>
     inline size_t getByteSize(const std::vector<T1,T2>& obj);
     template <typename T1,typename T2>
-<<<<<<< HEAD
-    IGL_INLINE void serialize(const std::vector<T1,T2>& obj,std::vector<char>& buffer,std::vector<char>::iterator& iter,std::map<std::uintptr_t,IndexedPointerBase*>& memoryMap);
-=======
     inline void serialize(const std::vector<T1,T2>& obj,std::vector<char>& buffer,std::vector<char>::iterator& iter);
->>>>>>> c3c051a6
     template <typename T1,typename T2>
     inline void deserialize(std::vector<T1,T2>& obj,std::vector<char>::const_iterator& iter);
     template <typename T2>
@@ -330,11 +298,7 @@
     template <typename T>
     inline size_t getByteSize(const std::set<T>& obj);
     template <typename T>
-<<<<<<< HEAD
-    IGL_INLINE void serialize(const std::set<T>& obj,std::vector<char>& buffer,std::vector<char>::iterator& iter,std::map<std::uintptr_t,IndexedPointerBase*>& memoryMap);
-=======
     inline void serialize(const std::set<T>& obj,std::vector<char>& buffer,std::vector<char>::iterator& iter);
->>>>>>> c3c051a6
     template <typename T>
     inline void deserialize(std::set<T>& obj,std::vector<char>::const_iterator& iter);
 
@@ -342,11 +306,7 @@
     template <typename T1,typename T2>
     inline size_t getByteSize(const std::map<T1,T2>& obj);
     template <typename T1,typename T2>
-<<<<<<< HEAD
-    IGL_INLINE void serialize(const std::map<T1,T2>& obj,std::vector<char>& buffer,std::vector<char>::iterator& iter,std::map<std::uintptr_t,IndexedPointerBase*>& memoryMap);
-=======
     inline void serialize(const std::map<T1,T2>& obj,std::vector<char>& buffer,std::vector<char>::iterator& iter);
->>>>>>> c3c051a6
     template <typename T1,typename T2>
     inline void deserialize(std::map<T1,T2>& obj,std::vector<char>::const_iterator& iter);
 
@@ -354,22 +314,14 @@
     template<typename T,int R,int C,int P,int MR,int MC>
     inline size_t getByteSize(const Eigen::Matrix<T,R,C,P,MR,MC>& obj);
     template<typename T,int R,int C,int P,int MR,int MC>
-<<<<<<< HEAD
-    IGL_INLINE void serialize(const Eigen::Matrix<T,R,C,P,MR,MC>& obj,std::vector<char>& buffer,std::vector<char>::iterator& iter,std::map<std::uintptr_t,IndexedPointerBase*>& memoryMap);
-=======
     inline void serialize(const Eigen::Matrix<T,R,C,P,MR,MC>& obj,std::vector<char>& buffer,std::vector<char>::iterator& iter);
->>>>>>> c3c051a6
     template<typename T,int R,int C,int P,int MR,int MC>
     inline void deserialize(Eigen::Matrix<T,R,C,P,MR,MC>& obj,std::vector<char>::const_iterator& iter);
 
     template<typename T,int P,typename I>
     inline size_t getByteSize(const Eigen::SparseMatrix<T,P,I>& obj);
     template<typename T,int P,typename I>
-<<<<<<< HEAD
-    IGL_INLINE void serialize(const Eigen::SparseMatrix<T,P,I>& obj,std::vector<char>& buffer,std::vector<char>::iterator& iter,std::map<std::uintptr_t,IndexedPointerBase*>& memoryMap);
-=======
     inline void serialize(const Eigen::SparseMatrix<T,P,I>& obj,std::vector<char>& buffer,std::vector<char>::iterator& iter);
->>>>>>> c3c051a6
     template<typename T,int P,typename I>
     inline void deserialize(Eigen::SparseMatrix<T,P,I>& obj,std::vector<char>::const_iterator& iter);
 
@@ -377,11 +329,7 @@
     template <typename T>
     inline typename std::enable_if<std::is_pointer<T>::value,size_t>::type getByteSize(const T& obj);
     template <typename T>
-<<<<<<< HEAD
-    IGL_INLINE typename std::enable_if<std::is_pointer<T>::value>::type serialize(const T& obj,std::vector<char>& buffer,std::vector<char>::iterator& iter,std::map<std::uintptr_t,IndexedPointerBase*>& memoryMap);
-=======
     inline typename std::enable_if<std::is_pointer<T>::value>::type serialize(const T& obj,std::vector<char>& buffer,std::vector<char>::iterator& iter);
->>>>>>> c3c051a6
     template <typename T>
     inline typename std::enable_if<std::is_pointer<T>::value>::type deserialize(T& obj,std::vector<char>::const_iterator& iter);
 
@@ -389,11 +337,7 @@
     template <typename T>
     inline typename std::enable_if<serialization::is_smart_ptr<T>::value,size_t>::type getByteSize(const T& obj);
     template <typename T>
-<<<<<<< HEAD
-    IGL_INLINE typename std::enable_if<serialization::is_smart_ptr<T>::value>::type serialize(const T& obj,std::vector<char>& buffer,std::vector<char>::iterator& iter,std::map<std::uintptr_t,IndexedPointerBase*>& memoryMap);
-=======
     inline typename std::enable_if<serialization::is_smart_ptr<T>::value>::type serialize(const T& obj,std::vector<char>& buffer,std::vector<char>::iterator& iter);
->>>>>>> c3c051a6
     template <template<typename> class T0, typename T1>
     inline typename std::enable_if<serialization::is_smart_ptr<T0<T1> >::value>::type deserialize(T0<T1>& obj,std::vector<char>::const_iterator& iter);
 
@@ -401,11 +345,7 @@
     template <typename T>
     inline size_t getByteSize(const std::weak_ptr<T>& obj);
     template <typename T>
-<<<<<<< HEAD
-    IGL_INLINE void serialize(const std::weak_ptr<T>& obj,std::vector<char>& buffer,std::vector<char>::iterator& iter,std::map<std::uintptr_t,IndexedPointerBase*>& memoryMap);
-=======
     inline void serialize(const std::weak_ptr<T>& obj,std::vector<char>& buffer,std::vector<char>::iterator& iter);
->>>>>>> c3c051a6
     template <typename T>
     inline void deserialize(std::weak_ptr<T>& obj,std::vector<char>::const_iterator& iter);
 
@@ -417,11 +357,7 @@
 
     // helper functions
     template <typename T>
-<<<<<<< HEAD
-    IGL_INLINE void updateMemoryMap(T& obj,size_t size,std::map<std::uintptr_t,IndexedPointerBase*>& memoryMap);
-=======
     inline void updateMemoryMap(T& obj,size_t size);
->>>>>>> c3c051a6
   }
 }
 
