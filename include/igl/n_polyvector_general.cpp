--- conflicted
+++ resolved
@@ -14,10 +14,6 @@
 #include <igl/polyroots.h>
 #include <Eigen/Sparse>
 #include <Eigen/Geometry>
-<<<<<<< HEAD
-
-=======
->>>>>>> 7f35e511
 #include <iostream>
 
 namespace igl {
