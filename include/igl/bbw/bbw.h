// This file is part of libigl, a simple c++ geometry processing library.
//
// Copyright (C) 2013 Alec Jacobson <alecjacobson@gmail.com>
//
// This Source Code Form is subject to the terms of the Mozilla Public License
// v. 2.0. If a copy of the MPL was not distributed with this file, You can
// obtain one at http://mozilla.org/MPL/2.0/.
#ifndef IGL_BBW_BBW_H
#define IGL_BBW_BBW_H
#include "../igl_inline.h"

#include <Eigen/Dense>
#ifndef IGL_NO_MOSEK
#  include <igl/mosek/mosek_quadprog.h>
#endif
#include <igl/active_set.h>

namespace igl
{
  namespace bbw
  {
    enum QPSolver
    {
      QP_SOLVER_IGL_ACTIVE_SET = 0,
      QP_SOLVER_MOSEK = 1,
      NUM_QP_SOLVERS = 2
    };
    const char * const QPSolverNames[NUM_QP_SOLVERS] =
    {
      "QP_SOLVER_IGL_ACTIVE_SET",
      "QP_SOLVER_MOSEK"
    };
    // Container for BBW computation related data and flags
    class BBWData
    {
      public:
        // Enforce partition of unity during optimization (optimize all weight
        // simultaneously)
        bool partition_unity;
        // Initial guess
        Eigen::MatrixXd W0;
#ifndef IGL_NO_MOSEK
        igl::mosek::MosekData mosek_data;
#endif
        igl::active_set_params active_set_params;
        // Which solver
        QPSolver qp_solver;
        // Verbosity level
        // 0: quiet
        // 1: loud
        // 2: louder
        int verbosity;
      public:
<<<<<<< HEAD
        inline BBWData():
          partition_unity(false),
          W0(),
        #ifndef IGL_NO_MOSEK
          mosek_data(),
        #endif
          active_set_params(),
          qp_solver(QP_SOLVER_IGL_ACTIVE_SET),
          verbosity(0)
        {
          // We know that the Bilaplacian is positive semi-definite
          active_set_params.Auu_pd = true;
        }

=======
        IGL_INLINE BBWData();
>>>>>>> 3efe381b
        // Print current state of object
        IGL_INLINE void print();
    };

    // Compute Bounded Biharmonic Weights on a given domain (V,Ele) with a given
    // set of boundary conditions
    //
    // Templates
    //   DerivedV  derived type of eigen matrix for V (e.g. MatrixXd)
    //   DerivedF  derived type of eigen matrix for F (e.g. MatrixXi)
    //   Derivedb  derived type of eigen matrix for b (e.g. VectorXi)
    //   Derivedbc  derived type of eigen matrix for bc (e.g. MatrixXd)
    //   DerivedW  derived type of eigen matrix for W (e.g. MatrixXd)
    // Inputs:
    //   V  #V by dim vertex positions
    //   Ele  #Elements by simplex-size list of element indices
    //   b  #b boundary indices into V
    //   bc #b by #W list of boundary values
    //   data  object containing options, intial guess --> solution and results
    // Outputs:
    //   W  #V by #W list of *unnormalized* weights to normalize use
    //    igl::normalize_row_sums(W,W);
    // Returns true on success, false on failure
    template <
      typename DerivedV,
               typename DerivedEle,
               typename Derivedb,
               typename Derivedbc,
               typename DerivedW>
                 IGL_INLINE bool bbw(
                     const Eigen::PlainObjectBase<DerivedV> & V,
                     const Eigen::PlainObjectBase<DerivedEle> & Ele,
                     const Eigen::PlainObjectBase<Derivedb> & b,
                     const Eigen::PlainObjectBase<Derivedbc> & bc,
                     BBWData & data,
                     Eigen::PlainObjectBase<DerivedW> & W);
  }
}

#ifndef IGL_STATIC_LIBRARY
#  include "bbw.cpp"
#endif

#endif<|MERGE_RESOLUTION|>--- conflicted
+++ resolved
@@ -51,24 +51,8 @@
         // 2: louder
         int verbosity;
       public:
-<<<<<<< HEAD
-        inline BBWData():
-          partition_unity(false),
-          W0(),
-        #ifndef IGL_NO_MOSEK
-          mosek_data(),
-        #endif
-          active_set_params(),
-          qp_solver(QP_SOLVER_IGL_ACTIVE_SET),
-          verbosity(0)
-        {
-          // We know that the Bilaplacian is positive semi-definite
-          active_set_params.Auu_pd = true;
-        }
+        IGL_INLINE BBWData();
 
-=======
-        IGL_INLINE BBWData();
->>>>>>> 3efe381b
         // Print current state of object
         IGL_INLINE void print();
     };
